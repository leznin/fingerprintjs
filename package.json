--- conflicted
+++ resolved
@@ -1,11 +1,7 @@
 {
   "name": "@fingerprintjs/fingerprintjs",
   "description": "Browser fingerprinting library with the highest accuracy and stability",
-<<<<<<< HEAD
   "version": "3.1.0-dev.1",
-=======
-  "version": "3.0.6",
->>>>>>> 27c46af9
   "keywords": [
     "fraud",
     "fraud detection",
