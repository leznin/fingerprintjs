--- conflicted
+++ resolved
@@ -1,20 +1,12 @@
-<<<<<<< HEAD
 import { toFloat } from '../utils/data'
 
-const w = window
-
 export default function getTimezone(): string {
-  if (w.Intl?.DateTimeFormat) {
-    const timezone = new w.Intl.DateTimeFormat().resolvedOptions().timeZone
+  const DateTimeFormat = window.Intl?.DateTimeFormat
+  if (DateTimeFormat) {
+    const timezone = new DateTimeFormat().resolvedOptions().timeZone
     if (timezone) {
       return timezone
     }
-=======
-export default function getTimezone(): string | undefined {
-  const DateTimeFormat = window.Intl?.DateTimeFormat
-  if (DateTimeFormat) {
-    return new DateTimeFormat().resolvedOptions().timeZone
->>>>>>> 27c46af9
   }
 
   // For browsers that don't support timezone names
